--- conflicted
+++ resolved
@@ -1,118 +1,115 @@
-"""
-Higher-level context manager(s) for async pools
-
-Copyright (C) 2020 nocturn9x
-
-Licensed under the Apache License, Version 2.0 (the "License");
-you may not use this file except in compliance with the License.
-You may obtain a copy of the License at
-
-   http://www.apache.org/licenses/LICENSE-2.0
-
-Unless required by applicable law or agreed to in writing, software
-distributed under the License is distributed on an "AS IS" BASIS,
-WITHOUT WARRANTIES OR CONDITIONS OF ANY KIND, either express or implied.
-See the License for the specific language governing permissions and
-limitations under the License.
-"""
-
-<<<<<<< HEAD
-=======
-from lib2to3.pgen2.token import OP
-import types
->>>>>>> ad34be87
-import giambio
-from typing import List, Optional, Callable, Coroutine, Any
-
-
-class TaskManager:
-    """
-    An asynchronous context manager for giambio, similar to trio's nurseries
-
-    :param timeout: The pool's timeout length in seconds, if any, defaults to None
-    :type timeout: float, optional
-    :param raise_on_timeout: Whether to catch a TooSlowError exception when the pool's
-        timeout expires or not. Defaults to True
-    :type raise_on_timeout: bool, optional
-    """
-
-    def __init__(self, timeout: float = None, raise_on_timeout: bool = True) -> None:
-        """
-        Object constructor
-        """
-
-        # All the tasks that belong to this pool
-        self.tasks: List[giambio.task.Task] = []
-        # Whether we have been cancelled or not
-        self.cancelled: bool = False
-        # The clock time of when we started running, used for
-        # timeouts expiration
-        self.started: float = giambio.clock()
-        # The pool's timeout (in seconds)
-        if timeout:
-            self.timeout: float = self.started + timeout
-        else:
-            self.timeout = None
-        # Whether our timeout expired or not
-        self.timed_out: bool = False
-        self._proper_init = False
-        self.enclosed_pool: Optional["giambio.context.TaskManager"] = None
-        self.raise_on_timeout: bool = raise_on_timeout
-        self.entry_point: Optional[Task] = None
-
-    async def spawn(self, func: Callable[..., Coroutine[Any, Any, Any]], *args, **kwargs) -> "giambio.task.Task":
-        """
-        Spawns a child task
-        """
-
-        assert self._proper_init, "Cannot use improperly initialized pool"
-        self.tasks.append(await giambio.traps.create_task(func, self, *args, **kwargs))
-        return self.tasks[-1]
-
-    async def __aenter__(self):
-        """
-        Implements the asynchronous context manager interface,
-        """
-
-        self._proper_init = True
-        self.entry_point = await giambio.traps.current_task()
-        return self
-
-    async def __aexit__(self, exc_type: Exception, exc: Exception, tb):
-        """
-        Implements the asynchronous context manager interface, joining
-        all the tasks spawned inside the pool
-        """
-
-        try:
-            for task in self.tasks:
-                # This forces the interpreter to stop at the
-                # end of the block and wait for all
-                # children to exit
-                await task.join()
-                self.tasks.remove(task)
-            self._proper_init = False
-            if isinstance(exc, giambio.exceptions.TooSlowError) and not self.raise_on_timeout:
-                return True
-        except giambio.exceptions.TooSlowError:
-            if self.raise_on_timeout:
-                raise
-            
-    async def cancel(self):
-        """
-        Cancels the pool entirely, iterating over all
-        the pool's tasks and cancelling them
-        """
-
-        # TODO: This breaks, somehow, investigation needed
-        for task in self.tasks:
-            await task.cancel()
-            self.tasks.remove(task)
-
-    def done(self) -> bool:
-        """
-        Returns True if all the tasks inside the
-        pool have exited, False otherwise
-        """
-
-        return self._proper_init and all([task.done() for task in self.tasks]) and (True if not self.enclosed_pool else self.enclosed_pool.done())
+"""
+Higher-level context manager(s) for async pools
+
+Copyright (C) 2020 nocturn9x
+
+Licensed under the Apache License, Version 2.0 (the "License");
+you may not use this file except in compliance with the License.
+You may obtain a copy of the License at
+
+   http://www.apache.org/licenses/LICENSE-2.0
+
+Unless required by applicable law or agreed to in writing, software
+distributed under the License is distributed on an "AS IS" BASIS,
+WITHOUT WARRANTIES OR CONDITIONS OF ANY KIND, either express or implied.
+See the License for the specific language governing permissions and
+limitations under the License.
+"""
+
+from lib2to3.pgen2.token import OP
+import types
+import giambio
+from typing import List, Optional
+
+
+class TaskManager:
+    """
+    An asynchronous context manager for giambio, similar to trio's nurseries
+
+    :param timeout: The pool's timeout length in seconds, if any, defaults to None
+    :type timeout: float, optional
+    :param raise_on_timeout: Whether to catch a TooSlowError exception when the pool's
+        timeout expires or not. Defaults to True
+    :type raise_on_timeout: bool, optional
+    """
+
+    def __init__(self, timeout: float = None, raise_on_timeout: bool = True) -> None:
+        """
+        Object constructor
+        """
+
+        # All the tasks that belong to this pool
+        self.tasks: List[giambio.task.Task] = []
+        # Whether we have been cancelled or not
+        self.cancelled: bool = False
+        # The clock time of when we started running, used for
+        # timeouts expiration
+        self.started: float = giambio.clock()
+        # The pool's timeout (in seconds)
+        if timeout:
+            self.timeout: float = self.started + timeout
+        else:
+            self.timeout = None
+        # Whether our timeout expired or not
+        self.timed_out: bool = False
+        self._proper_init = False
+        self.enclosed_pool: Optional["giambio.context.TaskManager"] = None
+        self.raise_on_timeout: bool = raise_on_timeout
+        self.entry_point: Optional[Task] = None
+
+    async def spawn(self, func: types.FunctionType, *args, **kwargs) -> "giambio.task.Task":
+        """
+        Spawns a child task
+        """
+
+        assert self._proper_init, "Cannot use improperly initialized pool"
+        self.tasks.append(await giambio.traps.create_task(func, self, *args, **kwargs))
+        return self.tasks[-1]
+
+    async def __aenter__(self):
+        """
+        Implements the asynchronous context manager interface,
+        """
+
+        self._proper_init = True
+        self.entry_point = await giambio.traps.current_task()
+        return self
+
+    async def __aexit__(self, exc_type: Exception, exc: Exception, tb):
+        """
+        Implements the asynchronous context manager interface, joining
+        all the tasks spawned inside the pool
+        """
+
+        try:
+            for task in self.tasks:
+                # This forces the interpreter to stop at the
+                # end of the block and wait for all
+                # children to exit
+                await task.join()
+                self.tasks.remove(task)
+            self._proper_init = False
+            if isinstance(exc, giambio.exceptions.TooSlowError) and not self.raise_on_timeout:
+                return True
+        except giambio.exceptions.TooSlowError:
+            if self.raise_on_timeout:
+                raise
+            
+    async def cancel(self):
+        """
+        Cancels the pool entirely, iterating over all
+        the pool's tasks and cancelling them
+        """
+
+        # TODO: This breaks, somehow, investigation needed
+        for task in self.tasks:
+            await task.cancel()
+            self.tasks.remove(task)
+
+    def done(self) -> bool:
+        """
+        Returns True if all the tasks inside the
+        pool have exited, False otherwise
+        """
+
+        return self._proper_init and all([task.done() for task in self.tasks]) and (True if not self.enclosed_pool else self.enclosed_pool.done())