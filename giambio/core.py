--- conflicted
+++ resolved
@@ -1,843 +1,821 @@
-"""
-The main runtime environment for giambio
-
-Copyright (C) 2020 nocturn9x
-
-Licensed under the Apache License, Version 2.0 (the "License");
-you may not use this file except in compliance with the License.
-You may obtain a copy of the License at
-
-   http://www.apache.org/licenses/LICENSE-2.0
-
-Unless required by applicable law or agreed to in writing, software
-distributed under the License is distributed on an "AS IS" BASIS,
-WITHOUT WARRANTIES OR CONDITIONS OF ANY KIND, either express or implied.
-See the License for the specific language governing permissions and
-limitations under the License.
-"""
-
-# Import libraries and internal resources
-from giambio.task import Task
-from collections import deque
-from functools import partial
-from timeit import default_timer
-from giambio.context import TaskManager
-from typing import Callable, List, Optional, Any, Dict, Coroutine
-from giambio.util.debug import BaseDebugger
-from giambio.internal import TimeQueue, DeadlinesQueue
-from selectors import DefaultSelector, EVENT_READ, EVENT_WRITE
-from giambio.exceptions import (
-    InternalError,
-    CancelledError,
-    ResourceBusy,
-    GiambioError,
-    TooSlowError,
-)
-
-
-class AsyncScheduler:
-    """
-    A simple task scheduler implementation that tries to mimic thread programming
-    in its simplicity, without using actual threads, but rather alternating
-    across coroutines execution to let more than one thing at a time to proceed
-    with its calculations. An attempt to fix the threaded model has been made
-    without making the API unnecessarily complicated.
-
-    This loop only takes care of task scheduling, I/O multiplexing and basic
-    suspension: any other feature should therefore be implemented in object
-    wrappers (see io.py and sync.py for example). An object wrapper should
-    not depend on the loop's implementation details such as internal state or
-    directly access its methods: traps should be used instead. This is to
-    ensure that the wrapper will keep working even if the scheduler giambio
-    is using changes, which means it is entirely possible, and reasonable, to
-    write your own event loop and run giambio on top of it, provided the required
-    traps are correctly implemented.
-
-    :param clock: A callable returning monotonically increasing values at each call,
-        usually using seconds as units, but this is not enforced, defaults to timeit.default_timer
-    :type clock: :class: Callable
-    :param debugger: A subclass of giambio.util.BaseDebugger or None if no debugging output
-        is desired, defaults to None
-    :type debugger: :class: giambio.util.BaseDebugger
-    :param selector: The selector to use for I/O multiplexing, defaults to selectors.DefaultSelector
-    :param io_skip_limit: The max. amount of times I/O checks can be skipped when
-        there are tasks to run. This makes sure that highly concurrent systems do not starve
-        I/O waiting tasks. Defaults to 5
-    :type io_skip_limit: int, optional
-    :param io_max_timeout: The max. amount of seconds to pause for an I/O timeout.
-        Keep in mind that this timeout is only valid if there are no deadlines happening before
-        the timeout expires. Defaults to 86400 (1 day)
-    :type io_max_timeout: int, optional
-    """
-
-    def __init__(
-        self,
-        clock: Callable = default_timer,
-        debugger: Optional[BaseDebugger] = None,
-        selector: Optional[Any] = None,
-        io_skip_limit: Optional[int] = None,
-        io_max_timeout: Optional[int] = None,
-    ):
-        """
-        Object constructor
-        """
-
-        # The debugger object. If it is none we create a dummy object that immediately returns an empty
-        # lambda which in turn returns None every time we access any of its attributes to avoid lots of
-        # if self.debugger clauses
-        if debugger:
-            assert issubclass(
-                type(debugger), BaseDebugger
-            ), "The debugger must be a subclass of giambio.util.BaseDebugger"
-        self.debugger = (
-            debugger
-            or type(
-                "DumbDebugger",
-                (object,),
-                {"__getattr__": lambda *_: lambda *_: None},
-            )()
-        )
-        # All tasks the loop has
-        self.tasks: List[Task] = []
-        # Tasks that are ready to run
-        self.run_ready: deque = deque()
-        # Selector object to perform I/O multiplexing
-        self.selector = selector or DefaultSelector()
-        # This will always point to the currently running coroutine (Task object)
-        self.current_task: Optional[Task] = None
-        # Monotonic clock to keep track of elapsed time reliably
-        self.clock: Callable = clock
-        # Tasks that are asleep
-        self.paused: TimeQueue = TimeQueue(self.clock)
-        # Have we ever ran?
-        self.has_ran: bool = False
-        # The current pool
-        self.current_pool: Optional[TaskManager] = None
-        # How many times we skipped I/O checks to let a task run.
-        # We limit the number of times we skip such checks to avoid
-        # I/O starvation in highly concurrent systems
-        self.io_skip: int = 0
-        # A heap queue of deadlines to be checked
-        self.deadlines: DeadlinesQueue = DeadlinesQueue()
-        # Data to send back to a trap
-        self._data: Dict[Task, Any] = {}
-        # The I/O skip limit. TODO: Back up this value with euristics
-        self.io_skip_limit = io_skip_limit or 5
-        # The max. I/O timeout
-        self.io_max_timeout = io_max_timeout or 86400
-        # The loop's entry point
-        self.entry_point: Optional[Task] = None
-        # Suspended tasks
-        self.suspended: deque = deque()
-    
-
-    def __repr__(self):
-        """
-        Returns repr(self)
-        """
-
-        fields = {
-            "debugger",
-            "tasks",
-            "run_ready",
-            "selector",
-            "current_task",
-            "clock",
-            "paused",
-            "has_ran",
-            "current_pool",
-            "io_skip",
-            "deadlines",
-            "_data",
-            "io_skip_limit",
-            "io_max_timeout",
-            "suspended",
-            "entry_point"
-        }
-        data = ", ".join(
-            name + "=" + str(value) for name, value in zip(fields, (getattr(self, field) for field in fields))
-        )
-        return f"{type(self).__name__}({data})"
-
-    def done(self) -> bool:
-        """
-        Returns True if there is no work to do
-        """
-
-        return not any([self.paused, self.run_ready, self.selector.get_map(), self.suspended])
-
-    def shutdown(self):
-        """
-        Shuts down the event loop
-        """
-
-        for task in self.tasks:
-            self.io_release_task(task)
-        self.selector.close()
-        # TODO: Anything else?
-
-    def run(self):
-        """
-        The event loop's runner function. This method drives
-        execution for the entire framework and orchestrates I/O,
-        events, sleeping, cancellations and deadlines, but the
-        actual functionality for all of that is implemented in
-        object wrappers (see socket.py or event.py for example).
-
-        This keeps the size of this module to a minimum while
-        allowing anyone to replace it with their own, as long
-        as the traps required by higher-level giambio objects
-        are implemented. If you want to add features to the
-        library, don't add them here, but take inspiration
-        from the current object wrappers (i.e. not depending
-        on any implementation detail from the loop other than
-        traps)
-        """
-
-        while True:
-            if self.done():
-                # If we're done, which means there are
-                # both no paused tasks and no running tasks, we
-                # simply tear us down and return to self.start
-                self.close()
-                break
-            elif not self.run_ready:
-                # Stores deadlines for tasks (deadlines are pool-specific).
-                # The deadlines queue will internally make sure not to store
-                # a deadline for the same pool twice. This makes the timeouts
-                # model less flexible, because one can't change the timeout
-                # after it is set, but it makes the implementation easier
-                if not self.current_pool and self.current_task.pool:
-                    self.current_pool = self.current_task.pool
-                pool = self.current_pool
-                while pool:
-                    self.deadlines.put(pool)
-                    pool = self.current_pool.enclosed_pool
-                # If there are no actively running tasks, we start by
-                # checking for I/O. This method will wait for I/O until
-                # the closest deadline to avoid starving sleeping tasks
-                # or missing deadlines
-                if self.selector.get_map():
-                    self.check_io()
-                if self.deadlines:
-                    # Deadline expiration is our next step
-                    self.prune_deadlines()
-                if self.paused:
-                    # Next we try to (re)schedule the asleep tasks
-                    self.awake_sleeping()
-            # Otherwise, while there are tasks ready to run, we run them!
-            try:
-                # This try/except block catches all runtime
-                # exceptions
-                while self.run_ready:
-                    self.run_task_step()
-            except StopIteration as ret:
-                # At the end of the day, coroutines are generator functions with
-                # some tricky behaviors, and this is one of them. When a coroutine
-                # hits a return statement (either explicit or implicit), it raises
-                # a StopIteration exception, which has an attribute named value that
-                # represents the return value of the coroutine, if any. Of course this
-                # exception is not an error and we should happily keep going after it,
-                # most of this code below is just useful for internal/debugging purposes
-                self.current_task.status = "end"
-                self.current_task.result = ret.value
-                self.current_task.finished = True
-                self.join(self.current_task)
-            except BaseException as err:
-                # Our handy join mechanism will handle all the hassle of
-                # rescheduling joiners and propagating errors, so we
-                # just need to set the task's exception object and let
-                # self.join() work its magic
-                self.current_task.exc = err
-                self.join(self.current_task)
-
-    def create_task(self, corofunc: Callable[..., Coroutine[Any, Any, Any]], pool, *args, **kwargs) -> Task:
-        """
-        Creates a task from a coroutine function and schedules it
-        to run. The associated pool that spawned said task is also
-        needed, while any extra keyword or positional arguments are
-        passed to the function itself
-
-        :param corofunc: The coroutine function (not a coroutine!) to
-            spawn
-        :type corofunc: function
-        :param pool: The giambio.context.TaskManager object that
-            spawned the task
-        """
-
-        task = Task(corofunc.__name__ or str(corofunc), corofunc(*args, **kwargs), pool)
-        task.next_deadline = pool.timeout or 0.0
-        task.joiners = {self.current_task}
-        self._data[self.current_task] = task
-        self.tasks.append(task)
-        self.run_ready.append(task)
-        self.debugger.on_task_spawn(task)
-        if self.current_pool and task.pool is not self.current_pool:
-            self.current_pool.enclosed_pool = task.pool
-        self.current_pool = task.pool
-        self.reschedule_running()
-        return task
-
-    def run_task_step(self):
-        """
-        Runs a single step for the current task.
-        A step ends when the task awaits any of
-        our primitives or async methods.
-
-        Note that this method does NOT catch any
-        exception arising from tasks, nor does it
-        take StopIteration or CancelledError into
-        account, that's self.run's job!
-        """
-
-        # Sets the currently running task
-        self.current_task = self.run_ready.popleft()
-        if self.current_task.done():
-            # We need to make sure we don't try to execute
-            # exited tasks that are on the running queue
-            return
-        if not self.current_pool:
-            self.current_pool = self.current_task.pool
-        pool = self.current_pool
-        while pool:
-            self.deadlines.put(pool)
-            pool = self.current_pool.enclosed_pool
-        self.debugger.before_task_step(self.current_task)
-        # Some debugging and internal chatter here
-        self.current_task.status = "run"
-        self.current_task.steps += 1
-        if self.current_task.cancel_pending:
-            # We perform the deferred cancellation
-            # if it was previously scheduled
-            self.cancel(self.current_task)
-        # Run a single step with the calculation (i.e. until a yield
-        # somewhere)
-        method, *args = self.current_task.run(self._data.get(self.current_task))
-        self._data.pop(self.current_task, None)
-        if not hasattr(self, method) and not callable(getattr(self, method)):
-            # If this happens, that's quite bad!
-            # This if block is meant to be triggered by other async
-            # libraries, which most likely have different trap names and behaviors
-            # compared to us. If you get this exception and you're 100% sure you're
-            # not mixing async primitives from other libraries, then it's a bug!
-            raise InternalError(
-                "Uh oh! Something very bad just happened, did you try to mix primitives from other async libraries?"
-            ) from None
-        # Sneaky method call, thanks to David Beazley for this ;)
-        getattr(self, method)(*args)
-        self.debugger.after_task_step(self.current_task)
-
-    def io_release(self, sock):
-        """
-        Releases the given resource from our
-        selector.
-        :param sock: The resource to be released
-        """
-
-        if self.selector.get_map() and sock in self.selector.get_map():
-            self.selector.unregister(sock)
-
-    def io_release_task(self, task: Task):
-        """
-        Calls self.io_release in a loop
-        for each I/O resource the given task owns
-        """
-
-        if self.selector.get_map():
-            for k in filter(
-                lambda o: o.data == task,
-                dict(self.selector.get_map()).values(),
-            ):
-                self.io_release(k.fileobj)
-        task.last_io = ()
-
-    def suspend(self):
-        """
-        Suspends execution of the current task. This is basically
-        a do-nothing method, since it will not reschedule the task
-        before returning. The task will stay suspended as long as
-        something else outside the loop calls a trap to reschedule it.
-        Any pending I/O for the task is temporarily unscheduled to
-        avoid some previous network operation to reschedule the task
-        before it's due
-        """
-<<<<<<< HEAD
-
-        if self.current_task.last_io:
-=======
-        
-        if self.current_task.last_io or self.current_task.status == "io":
->>>>>>> ad34be87
-            self.io_release_task(self.current_task)
-        self.current_task.status = "sleep"
-        self.suspended.append(self.current_task)
-
-    def reschedule_running(self):
-        """
-        Reschedules the currently running task
-        """
-
-        if self.current_task:
-            self.run_ready.append(self.current_task)
-        else:
-            raise GiambioError("giambio is not running")
-
-    def do_cancel(self, task: Task):
-        """
-        Performs task cancellation by throwing CancelledError inside the given
-        task in order to stop it from running
-
-        :param task: The task to cancel
-        :type task: :class: Task
-        """
-
-        self.debugger.before_cancel(task)
-        error = CancelledError()
-        error.task = task
-        task.throw(error)
-
-    def get_current_task(self):
-        """
-        'Returns' the current task to an async caller
-        """
-
-        self._data[self.current_task] = self.current_task
-        self.reschedule_running()
-
-    def get_current_pool(self):
-        """
-        'Returns' the current pool to an async caller
-        """
-
-        self._data[self.current_task] = self.current_pool
-        self.reschedule_running()
-
-    def get_current_loop(self):
-        """
-        'Returns' self to an async caller
-        """
-
-        self._data[self.current_task] = self
-        self.reschedule_running()
-
-    def handle_task_exit(self, task: Task, to_call: Callable):
-        """
-        Convenience method for handling StopIteration
-        exceptions from tasks
-        """
-
-        try:
-            to_call()
-        except StopIteration as ret:
-            task.status = "end"
-            task.result = ret.value
-            task.finished = True
-            self.join(task)
-            self.tasks.remove(task)
-        except BaseException as err:
-            task.exc = err
-            self.join(task)
-            if task in self.tasks:
-                self.tasks.remove(task)
-
-    def prune_deadlines(self):
-        """
-        Removes expired deadlines after their timeout
-        has expired
-        """
-
-        while self.deadlines and self.deadlines.get_closest_deadline() <= self.clock():
-            pool = self.deadlines.get()
-            pool.timed_out = True
-<<<<<<< HEAD
-            if self.current_task is self.entry_point:
-                self.paused.discard(self.current_task)
-                self.io_release_task(self.current_task)
-                self.reschedule_running()
-                self.handle_task_exit(self.entry_point, partial(self.entry_point.throw, TooSlowError(self.entry_point)))
-=======
-            self.cancel_pool(pool)
->>>>>>> ad34be87
-            for task in pool.tasks:
-                self.join(task)
-            if pool.entry_point is self.entry_point:
-                self.handle_task_exit(self.entry_point, partial(self.entry_point.throw, TooSlowError(self.entry_point)))
-                self.run_ready.append(self.entry_point)
-
-    def schedule_tasks(self, tasks: List[Task]):
-        """
-        Schedules the given tasks for execution
-
-        :param tasks: The list of task objects to schedule
-        """
-
-        for task in tasks:
-            self.paused.discard(task)
-            self.suspended.remove(task)
-        self.run_ready.extend(tasks)
-        self.reschedule_running()
-
-    def awake_sleeping(self):
-        """
-        Reschedules sleeping tasks if their deadline
-        has elapsed
-        """
-
-        for _, __, t in self.paused.container:
-            # This is to ensure that even when tasks are
-            # awaited instead of spawned, timeouts work as
-            # expected
-            if t.done() or t in self.run_ready:
-                self.paused.discard(t)
-        while self.paused and self.paused.get_closest_deadline() <= self.clock():
-            # Reschedules tasks when their deadline has elapsed
-            task = self.paused.get()
-            slept = self.clock() - task.sleep_start
-            self.run_ready.append(task)
-            self.debugger.after_sleep(task, slept)
-
-
-    def get_closest_deadline(self) -> float:
-        """
-        Gets the closest expiration deadline (asleep tasks, timeouts)
-
-        :return: The closest deadline according to our clock
-        :rtype: float
-        """
-
-        if not self.deadlines:
-            # If there are no deadlines just wait until the first task wakeup
-            timeout = max(0.0, self.paused.get_closest_deadline() - self.clock())
-        elif not self.paused:
-            # If there are no sleeping tasks just wait until the first deadline
-            timeout = max(0.0, self.deadlines.get_closest_deadline() - self.clock())
-        else:
-            # If there are both deadlines AND sleeping tasks scheduled, we calculate
-            # the absolute closest deadline among the two sets and use that as a timeout
-            clock = self.clock()
-            timeout = min(
-                [
-                    max(0.0, self.paused.get_closest_deadline() - clock),
-                    self.deadlines.get_closest_deadline() - clock,
-                ]
-            )
-        return timeout
-
-    def check_io(self):
-        """
-        Checks for I/O and implements part of the sleeping mechanism
-        for the event loop
-        """
-
-        before_time = self.clock()  # Used for the debugger
-        if self.run_ready:
-            # If there is work to do immediately (tasks to run) we prefer to
-            # do that first unless some conditions are met, see below
-            self.io_skip += 1
-            if self.io_skip == self.io_skip_limit:
-                # We can't skip every time there's some task ready
-                # or else we might starve I/O waiting tasks when a
-                # lot of things are running at the same time
-                self.io_skip = 0
-                timeout = self.io_max_timeout
-            else:
-                # If there are either tasks or events and no I/O, don't wait
-                # (unless we already skipped this check too many times)
-                timeout = 0.0
-        elif self.paused or self.deadlines:
-            # If there are asleep tasks or deadlines, wait until the closest date
-            timeout = self.get_closest_deadline()
-        else:
-            # If there is *only* I/O, we wait a fixed amount of time
-            timeout = self.io_max_timeout
-        self.debugger.before_io(timeout)
-        io_ready = self.selector.select(timeout)
-        # Get sockets that are ready and schedule their tasks
-        for key, _ in io_ready:
-            self.run_ready.append(key.data)  # Resource ready? Schedule its task
-        self.debugger.after_io(self.clock() - before_time)
-
-    def start(self, func: Callable[..., Coroutine[Any, Any, Any]], *args, loop: bool = True):
-        """
-        Starts the event loop from a sync context. If the loop parameter
-        is false, the event loop will not start listening for events
-        automatically and the dispatching is on the users' shoulders
-        """
-
-        entry = Task(func.__name__ or str(func), func(*args), None)
-        self.tasks.append(entry)
-        self.entry_point = entry
-        self.run_ready.append(entry)
-        self.debugger.on_start()
-        if loop:
-            try:
-                self.run()
-            finally:
-                self.has_ran = True
-                self.close()
-                self.debugger.on_exit()
-
-    def cancel_pool(self, pool: TaskManager) -> bool:
-        """
-        Cancels all tasks in the given pool
-
-        :param pool: The pool to be cancelled
-        :type pool: :class: TaskManager
-        """
-
-        if pool:
-            for to_cancel in pool.tasks:
-                self.cancel(to_cancel)
-            # If pool.done() equals True, then self.join() can
-            # safely proceed and reschedule the parent of the
-            # current pool. If, however, there are still some
-            # tasks running, we wait for them to exit in order
-            # to avoid orphaned tasks
-            if pool.enclosed_pool and self.cancel_pool(pool.enclosed_pool):
-                return True
-            else:
-                return pool.done()
-        else:  # If we're at the main task, we're sure everything else exited
-            return True
-
-    def get_all_tasks(self) -> List[Task]:
-        """
-        Returns a list of all the tasks the loop is currently
-        keeping track of: this includes both running and paused tasks.
-        A paused task is a task which is either waiting on an I/O resource,
-        sleeping, or waiting on an event to be triggered
-        """
-
-        return self.tasks
-
-    def cancel_all(self) -> bool:
-        """
-        Cancels ALL tasks as returned by self.get_all_tasks() and returns
-        whether all tasks exited or not
-        """
-
-        for to_cancel in self.get_all_tasks():
-            self.cancel(to_cancel)
-        return all([t.done() for t in self.get_all_tasks()])
-
-    def close(self, *, ensure_done: bool = True):
-        """
-        Closes the event loop, terminating all tasks
-        inside it and tearing down any extra machinery.
-        If ensure_done equals False, the loop will cancel ALL
-        running and scheduled tasks and then tear itself down.
-        If ensure_done equals True, which is the default behavior,
-        this method will raise a GiambioError if the loop hasn't
-        finished running.
-        """
-
-        if ensure_done:
-            self.cancel_all()
-        elif not self.done():
-            raise GiambioError("event loop not terminated, call this method with ensure_done=False to forcefully exit")
-        self.shutdown()
-        # We reset the event loop's state
-        self.tasks = []
-        self.entry_point = None
-        self.current_pool = None
-        self.current_task = None
-        self.paused = TimeQueue(self.clock)
-        self.deadlines = DeadlinesQueue()
-        self.run_ready = deque()
-        self.suspended = deque()
-
-
-    def reschedule_joiners(self, task: Task):
-        """
-        Reschedules the parent(s) of the
-        given task, if any
-        """
-
-        for t in task.joiners:
-            self.run_ready.append(t)
-
-    # noinspection PyMethodMayBeStatic
-    def is_pool_done(self, pool: Optional[TaskManager]):
-        """
-        Returns True if a given pool has finished
-        executing
-        """
-
-        while pool:
-            if not pool.done():
-                return False
-            pool = pool.enclosed_pool
-        return True
-
-    def join(self, task: Task):
-        """
-        Joins a task to its callers (implicitly, the parent
-        task, but also every other task who called await
-        task.join() on the task object)
-        """
-
-        task.joined = True
-        if task.finished or task.cancelled:
-            if task in self.tasks:
-                self.tasks.remove(task)
-            if not task.cancelled:
-                # This way join() returns the
-                # task's return value
-                for joiner in task.joiners:
-                    self._data[joiner] = task.result
-                self.debugger.on_task_exit(task)
-            if task.last_io:
-                self.io_release_task(task)
-            if task in self.suspended:
-                self.suspended.remove(task)
-            # If the pool has finished executing or we're at the first parent
-            # task that kicked the loop, we can safely reschedule the parent(s)
-            if self.is_pool_done(task.pool):
-                self.reschedule_joiners(task)
-            self.reschedule_running()
-        elif task.exc:
-<<<<<<< HEAD
-            if task in self.tasks:
-                self.tasks.remove(task)
-=======
-            if task in self.suspended:
-                self.suspended.remove(task)
->>>>>>> ad34be87
-            task.status = "crashed"
-            if task.exc.__traceback__:
-                # TODO: We might want to do a bit more complex traceback hacking to remove any extra
-                # frames from the exception call stack, but for now removing at least the first one
-                # seems a sensible approach (it's us catching it so we don't care about that)
-                for _ in range(5):
-                    if task.exc.__traceback__.tb_next:
-                        task.exc.__traceback__ = task.exc.__traceback__.tb_next
-            self.debugger.on_exception_raised(task, task.exc)
-            if task.pool is None or task is self.entry_point:
-                # Parent task has no pool, so we propagate
-                raise task.exc
-            if self.cancel_pool(task.pool):
-                # This will reschedule the parent(s)
-                # only if all the tasks inside the task's
-                # pool have finished executing, either
-                # by cancellation, an exception
-                # or just returned
-                for t in task.joiners.copy():
-                    # Propagate the exception
-                    self.handle_task_exit(t, partial(t.throw, task.exc))
-                    if t.exc or t.finished or t.cancelled:
-                        task.joiners.remove(t)
-                self.reschedule_joiners(task)
-            self.reschedule_running()
-
-    def sleep(self, seconds: int or float):
-        """
-        Puts the current task to sleep for a given amount of seconds
-        """
-
-        if seconds:
-            self.debugger.before_sleep(self.current_task, seconds)
-            self.current_task.status = "sleep"
-            self.current_task.sleep_start = self.clock()
-            self.paused.put(self.current_task, seconds)
-            self.current_task.next_deadline = self.current_task.sleep_start + seconds
-        else:
-            # When we're called with a timeout of 0 (the type checking is done
-            # way before this point) this method acts as a checkpoint that allows
-            # giambio to kick in and to its job without pausing the task's execution
-            # for too long. It is recommended to put a couple of checkpoints like these
-            # in your code if you see degraded concurrent performance in parts of your code
-            # that block the loop
-            self.reschedule_running()
-
-    def cancel(self, task: Task):
-        """
-        Schedules the task to be cancelled later
-        or does so straight away if it is safe to do so
-        """
-
-        if task.done() or task.status == "init":
-            # The task isn't running already!
-            task.cancel_pending = False
-            return
-        elif task.status in ("io", "sleep", "run"):
-            # We cancel immediately only in a context where it's safer to do
-            # so. The concept of "safer" is quite tricky, because even though the
-            # task is technically not running, it might leave some unfinished state
-            # or dangling resource open after being cancelled, so maybe we need
-            # a different approach altogether
-            if task.status == "io":
-                self.io_release_task(task)
-            elif task.status == "sleep":
-                self.paused.discard(task)
-            if task in self.suspended:
-                self.suspended.remove(task)
-            try:
-                self.do_cancel(task)
-            except CancelledError as cancel:
-                # When a task needs to be cancelled, giambio tries to do it gracefully
-                # first: if the task is paused in either I/O or sleeping, that's perfect.
-                # But we also need to cancel a task if it was not sleeping or waiting on
-                # any I/O because it could never do so (therefore blocking everything
-                # forever). So, when cancellation can't be done right away, we schedule
-                # it for the next execution step of the task. Giambio will also make sure
-                # to re-raise cancellations at every checkpoint until the task lets the
-                # exception propagate into us, because we *really* want the task to be
-                # cancelled
-                task = cancel.task
-                task.cancel_pending = False
-                task.cancelled = True
-                task.status = "cancelled"
-                self.debugger.after_cancel(task)
-                self.tasks.remove(task)
-            else:
-                # If the task ignores our exception, we'll
-                # raise it later again
-                task.cancel_pending = True
-
-    def register_sock(self, sock, evt_type: str):
-        """
-        Registers the given socket inside the
-        selector to perform I/O multiplexing
-
-        :param sock: The socket on which a read or write operation
-            has to be performed
-        :param evt_type: The type of event to perform on the given
-            socket, either "read" or "write"
-        :type evt_type: str
-        """
-
-        self.current_task.status = "io"
-        evt = EVENT_READ if evt_type == "read" else EVENT_WRITE
-        if self.current_task.last_io:
-            # Since most of the times tasks will perform multiple
-            # I/O operations on a given socket, unregistering them
-            # every time isn't a sensible approach. A quick and
-            # easy optimization to address this problem is to
-            # store the last I/O operation that the task performed
-            # together with the resource itself, inside the task
-            # object. If the task wants to perform the same
-            # operation on the same socket again, then this method
-            # returns immediately as the socket is already being
-            # watched by the selector. If the resource is the same,
-            # but the event has changed, then we modify the resource's
-            # associated event. Only if the resource is different from
-            # the last used one this method will register a new socket
-            if self.current_task.last_io == (evt_type, sock):
-                # Socket is already listening for that event!
-                return
-            elif self.current_task.last_io[1] == sock:
-                # If the event to listen for has changed we just modify it
-                self.selector.modify(sock, evt, self.current_task)
-                self.current_task.last_io = (evt_type, sock)
-        elif not self.current_task.last_io or self.current_task.last_io[1] != sock:
-            # The task has either registered a new socket or is doing
-            # I/O for the first time. In both cases, we register a new socket
-            self.current_task.last_io = evt_type, sock
-            try:
-                self.selector.register(sock, evt, self.current_task)
-            except KeyError:
-                # The socket is already registered doing something else, we
-                # modify the socket instead (or maybe not?)
-                self.selector.modify(sock, evt, self.current_task)
-                # TODO: Does this break stuff?
-                # raise ResourceBusy("The given socket is being read/written by another task") from None
+"""
+The main runtime environment for giambio
+
+Copyright (C) 2020 nocturn9x
+
+Licensed under the Apache License, Version 2.0 (the "License");
+you may not use this file except in compliance with the License.
+You may obtain a copy of the License at
+
+   http://www.apache.org/licenses/LICENSE-2.0
+
+Unless required by applicable law or agreed to in writing, software
+distributed under the License is distributed on an "AS IS" BASIS,
+WITHOUT WARRANTIES OR CONDITIONS OF ANY KIND, either express or implied.
+See the License for the specific language governing permissions and
+limitations under the License.
+"""
+
+# Import libraries and internal resources
+import types
+from giambio.task import Task
+from collections import deque
+from functools import partial
+from timeit import default_timer
+from giambio.context import TaskManager
+from typing import Callable, List, Optional, Any, Dict
+from giambio.util.debug import BaseDebugger
+from giambio.internal import TimeQueue, DeadlinesQueue
+from selectors import DefaultSelector, EVENT_READ, EVENT_WRITE
+from giambio.exceptions import (
+    InternalError,
+    CancelledError,
+    ResourceBusy,
+    GiambioError,
+    TooSlowError,
+)
+
+
+class AsyncScheduler:
+    """
+    A simple task scheduler implementation that tries to mimic thread programming
+    in its simplicity, without using actual threads, but rather alternating
+    across coroutines execution to let more than one thing at a time to proceed
+    with its calculations. An attempt to fix the threaded model has been made
+    without making the API unnecessarily complicated.
+
+    This loop only takes care of task scheduling, I/O multiplexing and basic
+    suspension: any other feature should therefore be implemented in object
+    wrappers (see io.py and sync.py for example). An object wrapper should
+    not depend on the loop's implementation details such as internal state or
+    directly access its methods: traps should be used instead. This is to
+    ensure that the wrapper will keep working even if the scheduler giambio
+    is using changes, which means it is entirely possible, and reasonable, to
+    write your own event loop and run giambio on top of it, provided the required
+    traps are correctly implemented.
+
+    :param clock: A callable returning monotonically increasing values at each call,
+        usually using seconds as units, but this is not enforced, defaults to timeit.default_timer
+    :type clock: :class: types.FunctionType
+    :param debugger: A subclass of giambio.util.BaseDebugger or None if no debugging output
+        is desired, defaults to None
+    :type debugger: :class: giambio.util.BaseDebugger
+    :param selector: The selector to use for I/O multiplexing, defaults to selectors.DefaultSelector
+    :param io_skip_limit: The max. amount of times I/O checks can be skipped when
+        there are tasks to run. This makes sure that highly concurrent systems do not starve
+        I/O waiting tasks. Defaults to 5
+    :type io_skip_limit: int, optional
+    :param io_max_timeout: The max. amount of seconds to pause for an I/O timeout.
+        Keep in mind that this timeout is only valid if there are no deadlines happening before
+        the timeout expires. Defaults to 86400 (1 day)
+    :type io_max_timeout: int, optional
+    """
+
+    def __init__(
+        self,
+        clock: types.FunctionType = default_timer,
+        debugger: Optional[BaseDebugger] = None,
+        selector: Optional[Any] = None,
+        io_skip_limit: Optional[int] = None,
+        io_max_timeout: Optional[int] = None,
+    ):
+        """
+        Object constructor
+        """
+
+        # The debugger object. If it is none we create a dummy object that immediately returns an empty
+        # lambda which in turn returns None every time we access any of its attributes to avoid lots of
+        # if self.debugger clauses
+        if debugger:
+            assert issubclass(
+                type(debugger), BaseDebugger
+            ), "The debugger must be a subclass of giambio.util.BaseDebugger"
+        self.debugger = (
+            debugger
+            or type(
+                "DumbDebugger",
+                (object,),
+                {"__getattr__": lambda *_: lambda *_: None},
+            )()
+        )
+        # All tasks the loop has
+        self.tasks: List[Task] = []
+        # Tasks that are ready to run
+        self.run_ready: deque = deque()
+        # Selector object to perform I/O multiplexing
+        self.selector = selector or DefaultSelector()
+        # This will always point to the currently running coroutine (Task object)
+        self.current_task: Optional[Task] = None
+        # Monotonic clock to keep track of elapsed time reliably
+        self.clock: types.FunctionType = clock
+        # Tasks that are asleep
+        self.paused: TimeQueue = TimeQueue(self.clock)
+        # Have we ever ran?
+        self.has_ran: bool = False
+        # The current pool
+        self.current_pool: Optional[TaskManager] = None
+        # How many times we skipped I/O checks to let a task run.
+        # We limit the number of times we skip such checks to avoid
+        # I/O starvation in highly concurrent systems
+        self.io_skip: int = 0
+        # A heap queue of deadlines to be checked
+        self.deadlines: DeadlinesQueue = DeadlinesQueue()
+        # Data to send back to a trap
+        self._data: Dict[Task, Any] = {}
+        # The I/O skip limit. TODO: Back up this value with euristics
+        self.io_skip_limit = io_skip_limit or 5
+        # The max. I/O timeout
+        self.io_max_timeout = io_max_timeout or 86400
+        # The loop's entry point
+        self.entry_point: Optional[Task] = None
+        # Suspended tasks
+        self.suspended: deque = deque()
+    
+
+    def __repr__(self):
+        """
+        Returns repr(self)
+        """
+
+        fields = {
+            "debugger",
+            "tasks",
+            "run_ready",
+            "selector",
+            "current_task",
+            "clock",
+            "paused",
+            "has_ran",
+            "current_pool",
+            "io_skip",
+            "deadlines",
+            "_data",
+            "io_skip_limit",
+            "io_max_timeout",
+            "suspended",
+            "entry_point"
+        }
+        data = ", ".join(
+            name + "=" + str(value) for name, value in zip(fields, (getattr(self, field) for field in fields))
+        )
+        return f"{type(self).__name__}({data})"
+
+    def done(self) -> bool:
+        """
+        Returns True if there is no work to do
+        """
+
+        return not any([self.paused, self.run_ready, self.selector.get_map(), self.suspended])
+
+    def shutdown(self):
+        """
+        Shuts down the event loop
+        """
+
+        for task in self.tasks:
+            self.io_release_task(task)
+        self.selector.close()
+        # TODO: Anything else?
+
+    def run(self):
+        """
+        The event loop's runner function. This method drives
+        execution for the entire framework and orchestrates I/O,
+        events, sleeping, cancellations and deadlines, but the
+        actual functionality for all of that is implemented in
+        object wrappers (see socket.py or event.py for example).
+
+        This keeps the size of this module to a minimum while
+        allowing anyone to replace it with their own, as long
+        as the traps required by higher-level giambio objects
+        are implemented. If you want to add features to the
+        library, don't add them here, but take inspiration
+        from the current object wrappers (i.e. not depending
+        on any implementation detail from the loop other than
+        traps)
+        """
+
+        while True:
+            if self.done():
+                # If we're done, which means there are
+                # both no paused tasks and no running tasks, we
+                # simply tear us down and return to self.start
+                self.close()
+                break
+            elif not self.run_ready:
+                # Stores deadlines for tasks (deadlines are pool-specific).
+                # The deadlines queue will internally make sure not to store
+                # a deadline for the same pool twice. This makes the timeouts
+                # model less flexible, because one can't change the timeout
+                # after it is set, but it makes the implementation easier
+                if not self.current_pool and self.current_task.pool:
+                    self.current_pool = self.current_task.pool
+                pool = self.current_pool
+                while pool:
+                    self.deadlines.put(pool)
+                    pool = self.current_pool.enclosed_pool
+                # If there are no actively running tasks, we start by
+                # checking for I/O. This method will wait for I/O until
+                # the closest deadline to avoid starving sleeping tasks
+                # or missing deadlines
+                if self.selector.get_map():
+                    self.check_io()
+                if self.deadlines:
+                    # Deadline expiration is our next step
+                    self.prune_deadlines()
+                if self.paused:
+                    # Next we try to (re)schedule the asleep tasks
+                    self.awake_sleeping()
+            # Otherwise, while there are tasks ready to run, we run them!
+            try:
+                # This try/except block catches all runtime
+                # exceptions
+                while self.run_ready:
+                    self.run_task_step()
+            except StopIteration as ret:
+                # At the end of the day, coroutines are generator functions with
+                # some tricky behaviors, and this is one of them. When a coroutine
+                # hits a return statement (either explicit or implicit), it raises
+                # a StopIteration exception, which has an attribute named value that
+                # represents the return value of the coroutine, if any. Of course this
+                # exception is not an error and we should happily keep going after it,
+                # most of this code below is just useful for internal/debugging purposes
+                self.current_task.status = "end"
+                self.current_task.result = ret.value
+                self.current_task.finished = True
+                self.join(self.current_task)
+            except BaseException as err:
+                # Our handy join mechanism will handle all the hassle of
+                # rescheduling joiners and propagating errors, so we
+                # just need to set the task's exception object and let
+                # self.join() work its magic
+                self.current_task.exc = err
+                self.join(self.current_task)
+
+
+    def create_task(self, corofunc: types.FunctionType, pool, *args, **kwargs) -> Task:
+        """
+        Creates a task from a coroutine function and schedules it
+        to run. The associated pool that spawned said task is also
+        needed, while any extra keyword or positional arguments are
+        passed to the function itself
+
+        :param corofunc: The coroutine function (not a coroutine!) to
+            spawn
+        :type corofunc: function
+        :param pool: The giambio.context.TaskManager object that
+            spawned the task
+        """
+
+        task = Task(corofunc.__name__ or str(corofunc), corofunc(*args, **kwargs), pool)
+        task.next_deadline = pool.timeout or 0.0
+        task.joiners = {self.current_task}
+        self._data[self.current_task] = task
+        self.tasks.append(task)
+        self.run_ready.append(task)
+        self.debugger.on_task_spawn(task)
+        if self.current_pool and task.pool is not self.current_pool:
+            self.current_pool.enclosed_pool = task.pool
+        self.current_pool = task.pool
+        self.reschedule_running()
+        return task
+
+    def run_task_step(self):
+        """
+        Runs a single step for the current task.
+        A step ends when the task awaits any of
+        our primitives or async methods.
+
+        Note that this method does NOT catch any
+        exception arising from tasks, nor does it
+        take StopIteration or CancelledError into
+        account, that's self.run's job!
+        """
+
+        # Sets the currently running task
+        self.current_task = self.run_ready.popleft()
+        if self.current_task.done():
+            # We need to make sure we don't try to execute
+            # exited tasks that are on the running queue
+            return
+        if not self.current_pool:
+            self.current_pool = self.current_task.pool
+        pool = self.current_pool
+        while pool:
+            self.deadlines.put(pool)
+            pool = self.current_pool.enclosed_pool
+        self.debugger.before_task_step(self.current_task)
+        # Some debugging and internal chatter here
+        self.current_task.status = "run"
+        self.current_task.steps += 1
+        if self.current_task.cancel_pending:
+            # We perform the deferred cancellation
+            # if it was previously scheduled
+            self.cancel(self.current_task)
+        # Run a single step with the calculation (i.e. until a yield
+        # somewhere)
+        method, *args = self.current_task.run(self._data.get(self.current_task))
+        self._data.pop(self.current_task, None)
+        if not hasattr(self, method) and not callable(getattr(self, method)):
+            # If this happens, that's quite bad!
+            # This if block is meant to be triggered by other async
+            # libraries, which most likely have different trap names and behaviors
+            # compared to us. If you get this exception and you're 100% sure you're
+            # not mixing async primitives from other libraries, then it's a bug!
+            raise InternalError(
+                "Uh oh! Something very bad just happened, did you try to mix primitives from other async libraries?"
+            ) from None
+        # Sneaky method call, thanks to David Beazley for this ;)
+        getattr(self, method)(*args)
+        self.debugger.after_task_step(self.current_task)
+
+    def io_release(self, sock):
+        """
+        Releases the given resource from our
+        selector.
+        :param sock: The resource to be released
+        """
+
+        if self.selector.get_map() and sock in self.selector.get_map():
+            self.selector.unregister(sock)
+
+    def io_release_task(self, task: Task):
+        """
+        Calls self.io_release in a loop
+        for each I/O resource the given task owns
+        """
+
+        if self.selector.get_map():
+            for k in filter(
+                lambda o: o.data == task,
+                dict(self.selector.get_map()).values(),
+            ):
+                self.io_release(k.fileobj)
+        task.last_io = ()
+
+    def suspend(self):
+        """
+        Suspends execution of the current task. This is basically
+        a do-nothing method, since it will not reschedule the task
+        before returning. The task will stay suspended as long as
+        something else outside the loop calls a trap to reschedule it.
+        Any pending I/O for the task is temporarily unscheduled to 
+        avoid some previous network operation to reschedule the task
+        before it's due
+        """
+        
+        if self.current_task.last_io or self.current_task.status == "io":
+            self.io_release_task(self.current_task)
+        self.current_task.status = "sleep"
+        self.suspended.append(self.current_task)
+
+    def reschedule_running(self):
+        """
+        Reschedules the currently running task
+        """
+
+        if self.current_task:
+            self.run_ready.append(self.current_task)
+        else:
+            raise GiambioError("giambio is not running")
+
+    def do_cancel(self, task: Task):
+        """
+        Performs task cancellation by throwing CancelledError inside the given
+        task in order to stop it from running
+
+        :param task: The task to cancel
+        :type task: :class: Task
+        """
+
+        self.debugger.before_cancel(task)
+        error = CancelledError()
+        error.task = task
+        task.throw(error)
+
+    def get_current_task(self):
+        """
+        'Returns' the current task to an async caller
+        """
+
+        self._data[self.current_task] = self.current_task
+        self.reschedule_running()
+
+    def get_current_pool(self):
+        """
+        'Returns' the current pool to an async caller
+        """
+
+        self._data[self.current_task] = self.current_pool
+        self.reschedule_running()
+
+    def get_current_loop(self):
+        """
+        'Returns' self to an async caller
+        """
+
+        self._data[self.current_task] = self
+        self.reschedule_running()
+
+    def handle_task_exit(self, task: Task, to_call: Callable):
+        """
+        Convenience method for handling StopIteration
+        exceptions from tasks
+        """
+
+        try:
+            to_call()
+        except StopIteration as ret:
+            task.status = "end"
+            task.result = ret.value
+            task.finished = True
+            self.join(task)
+            self.tasks.remove(task)
+        except BaseException as err:
+            task.exc = err
+            self.join(task)
+            if task in self.tasks:
+                self.tasks.remove(task)
+
+    def prune_deadlines(self):
+        """
+        Removes expired deadlines after their timeout
+        has expired
+        """
+
+        while self.deadlines and self.deadlines.get_closest_deadline() <= self.clock():
+            pool = self.deadlines.get()
+            pool.timed_out = True
+            self.cancel_pool(pool)
+            for task in pool.tasks:
+                self.join(task)
+            if pool.entry_point is self.entry_point:
+                self.handle_task_exit(self.entry_point, partial(self.entry_point.throw, TooSlowError(self.entry_point)))
+                self.run_ready.append(self.entry_point)
+
+    def schedule_tasks(self, tasks: List[Task]):
+        """
+        Schedules the given tasks for execution
+
+        :param tasks: The list of task objects to schedule
+        """
+
+        for task in tasks:
+            self.paused.discard(task)
+            self.suspended.remove(task)
+        self.run_ready.extend(tasks)
+        self.reschedule_running()
+
+    def awake_sleeping(self):
+        """
+        Reschedules sleeping tasks if their deadline
+        has elapsed
+        """
+
+        for _, __, t in self.paused.container:
+            # This is to ensure that even when tasks are
+            # awaited instead of spawned, timeouts work as
+            # expected
+            if t.done() or t in self.run_ready:
+                self.paused.discard(t)
+        while self.paused and self.paused.get_closest_deadline() <= self.clock():
+            # Reschedules tasks when their deadline has elapsed
+            task = self.paused.get()
+            slept = self.clock() - task.sleep_start
+            self.run_ready.append(task)
+            self.debugger.after_sleep(task, slept)
+
+
+    def get_closest_deadline(self) -> float:
+        """
+        Gets the closest expiration deadline (asleep tasks, timeouts)
+
+        :return: The closest deadline according to our clock
+        :rtype: float
+        """
+
+        if not self.deadlines:
+            # If there are no deadlines just wait until the first task wakeup
+            timeout = max(0.0, self.paused.get_closest_deadline() - self.clock())
+        elif not self.paused:
+            # If there are no sleeping tasks just wait until the first deadline
+            timeout = max(0.0, self.deadlines.get_closest_deadline() - self.clock())
+        else:
+            # If there are both deadlines AND sleeping tasks scheduled, we calculate
+            # the absolute closest deadline among the two sets and use that as a timeout
+            clock = self.clock()
+            timeout = min(
+                [
+                    max(0.0, self.paused.get_closest_deadline() - clock),
+                    self.deadlines.get_closest_deadline() - clock,
+                ]
+            )
+        return timeout
+
+    def check_io(self):
+        """
+        Checks for I/O and implements part of the sleeping mechanism
+        for the event loop
+        """
+
+        before_time = self.clock()  # Used for the debugger
+        if self.run_ready:
+            # If there is work to do immediately (tasks to run) we prefer to
+            # do that first unless some conditions are met, see below
+            self.io_skip += 1
+            if self.io_skip == self.io_skip_limit:
+                # We can't skip every time there's some task ready
+                # or else we might starve I/O waiting tasks when a
+                # lot of things are running at the same time
+                self.io_skip = 0
+                timeout = self.io_max_timeout
+            else:
+                # If there are either tasks or events and no I/O, don't wait
+                # (unless we already skipped this check too many times)
+                timeout = 0.0
+        elif self.paused or self.deadlines:
+            # If there are asleep tasks or deadlines, wait until the closest date
+            timeout = self.get_closest_deadline()
+        else:
+            # If there is *only* I/O, we wait a fixed amount of time
+            timeout = self.io_max_timeout
+        self.debugger.before_io(timeout)
+        io_ready = self.selector.select(timeout)
+        # Get sockets that are ready and schedule their tasks
+        for key, _ in io_ready:
+            self.run_ready.append(key.data)  # Resource ready? Schedule its task
+        self.debugger.after_io(self.clock() - before_time)
+
+    def start(self, func: types.FunctionType, *args, loop: bool = True):
+        """
+        Starts the event loop from a sync context. If the loop parameter
+        is false, the event loop will not start listening for events
+        automatically and the dispatching is on the users' shoulders
+        """
+
+        entry = Task(func.__name__ or str(func), func(*args), None)
+        self.tasks.append(entry)
+        self.entry_point = entry
+        self.run_ready.append(entry)
+        self.debugger.on_start()
+        if loop:
+            try:
+                self.run()
+            finally:
+                self.has_ran = True
+                self.close()
+                self.debugger.on_exit()
+
+    def cancel_pool(self, pool: TaskManager) -> bool:
+        """
+        Cancels all tasks in the given pool
+
+        :param pool: The pool to be cancelled
+        :type pool: :class: TaskManager
+        """
+
+        if pool:
+            for to_cancel in pool.tasks:
+                self.cancel(to_cancel)
+            # If pool.done() equals True, then self.join() can
+            # safely proceed and reschedule the parent of the
+            # current pool. If, however, there are still some
+            # tasks running, we wait for them to exit in order
+            # to avoid orphaned tasks
+            if pool.enclosed_pool and self.cancel_pool(pool.enclosed_pool):
+                return True
+            else:
+                return pool.done()
+        else:  # If we're at the main task, we're sure everything else exited
+            return True
+
+    def get_all_tasks(self) -> List[Task]:
+        """
+        Returns a list of all the tasks the loop is currently
+        keeping track of: this includes both running and paused tasks.
+        A paused task is a task which is either waiting on an I/O resource,
+        sleeping, or waiting on an event to be triggered
+        """
+
+        return self.tasks
+
+    def cancel_all(self) -> bool:
+        """
+        Cancels ALL tasks as returned by self.get_all_tasks() and returns
+        whether all tasks exited or not
+        """
+
+        for to_cancel in self.get_all_tasks():
+            self.cancel(to_cancel)
+        return all([t.done() for t in self.get_all_tasks()])
+
+    def close(self, *, ensure_done: bool = True):
+        """
+        Closes the event loop, terminating all tasks
+        inside it and tearing down any extra machinery.
+        If ensure_done equals False, the loop will cancel ALL
+        running and scheduled tasks and then tear itself down.
+        If ensure_done equals True, which is the default behavior,
+        this method will raise a GiambioError if the loop hasn't
+        finished running.
+        """
+
+        if ensure_done:
+            self.cancel_all()
+        elif not self.done():
+            raise GiambioError("event loop not terminated, call this method with ensure_done=False to forcefully exit")
+        self.shutdown()
+        # We reset the event loop's state
+        self.tasks = []
+        self.entry_point = None
+        self.current_pool = None
+        self.current_task = None
+        self.paused = TimeQueue(self.clock)
+        self.deadlines = DeadlinesQueue()
+        self.run_ready = deque()
+        self.suspended = deque()
+
+
+    def reschedule_joiners(self, task: Task):
+        """
+        Reschedules the parent(s) of the
+        given task, if any
+        """
+
+        if task.pool and task.pool.enclosed_pool and not task.pool.enclosed_pool.done():
+            return
+        for t in task.joiners:
+            if t not in self.run_ready:
+                # Since a task can be the parent
+                # of multiple children, we need to
+                # make sure we reschedule it only
+                # once, otherwise a RuntimeError will
+                # occur
+                self.run_ready.append(t)
+
+    def join(self, task: Task):
+        """
+        Joins a task to its callers (implicitly, the parent
+        task, but also every other task who called await
+        task.join() on the task object)
+        """
+
+        task.joined = True
+        if task.finished or task.cancelled:
+            if not task.cancelled:
+                self.debugger.on_task_exit(task)
+            if task.last_io:
+                self.io_release_task(task)
+            if task in self.suspended:
+                self.suspended.remove(task)
+            # If the pool has finished executing or we're at the first parent
+            # task that kicked the loop, we can safely reschedule the parent(s)
+            if task.pool is None:
+                return
+            if task.pool.done():
+                self.reschedule_joiners(task)
+        elif task.exc:
+            if task in self.suspended:
+                self.suspended.remove(task)
+            task.status = "crashed"
+            if task.exc.__traceback__:
+                # TODO: We might want to do a bit more complex traceback hacking to remove any extra
+                # frames from the exception call stack, but for now removing at least the first one
+                # seems a sensible approach (it's us catching it so we don't care about that)
+                for _ in range(5):
+                    if task.exc.__traceback__.tb_next:
+                        task.exc.__traceback__ = task.exc.__traceback__.tb_next
+            self.debugger.on_exception_raised(task, task.exc)
+            if task.pool is None or task is self.entry_point:
+                # Parent task has no pool, so we propagate
+                raise task.exc
+            if self.cancel_pool(task.pool):
+                # This will reschedule the parent(s)
+                # only if all the tasks inside the task's
+                # pool have finished executing, either
+                # by cancellation, an exception
+                # or just returned
+                for t in task.joiners.copy():
+                    # Propagate the exception
+                    try:
+                        t.throw(task.exc)
+                    except (StopIteration, CancelledError, RuntimeError):
+                        # TODO: Need anything else?
+                        task.joiners.remove(t)
+                    finally:
+                        if t in self.tasks:
+                            self.tasks.remove(t)
+                self.reschedule_joiners(task)
+
+    def sleep(self, seconds: int or float):
+        """
+        Puts the current task to sleep for a given amount of seconds
+        """
+
+        if seconds:
+            self.debugger.before_sleep(self.current_task, seconds)
+            self.current_task.status = "sleep"
+            self.current_task.sleep_start = self.clock()
+            self.paused.put(self.current_task, seconds)
+            self.current_task.next_deadline = self.current_task.sleep_start + seconds
+        else:
+            # When we're called with a timeout of 0 (the type checking is done
+            # way before this point) this method acts as a checkpoint that allows
+            # giambio to kick in and to its job without pausing the task's execution
+            # for too long. It is recommended to put a couple of checkpoints like these
+            # in your code if you see degraded concurrent performance in parts of your code
+            # that block the loop
+            self.reschedule_running()
+
+    def cancel(self, task: Task):
+        """
+        Schedules the task to be cancelled later
+        or does so straight away if it is safe to do so
+        """
+
+        if task.done() or task.status == "init":
+            # The task isn't running already!
+            task.cancel_pending = False
+            return
+        elif task.status in ("io", "sleep", "run"):
+            # We cancel immediately only in a context where it's safer to do
+            # so. The concept of "safer" is quite tricky, because even though the
+            # task is technically not running, it might leave some unfinished state
+            # or dangling resource open after being cancelled, so maybe we need
+            # a different approach altogether
+            if task.status == "io":
+                self.io_release_task(task)
+            elif task.status == "sleep":
+                self.paused.discard(task)
+            if task in self.suspended:
+                self.suspended.remove(task)
+            try:
+                self.do_cancel(task)
+            except CancelledError as cancel:
+                # When a task needs to be cancelled, giambio tries to do it gracefully
+                # first: if the task is paused in either I/O or sleeping, that's perfect.
+                # But we also need to cancel a task if it was not sleeping or waiting on
+                # any I/O because it could never do so (therefore blocking everything
+                # forever). So, when cancellation can't be done right away, we schedule
+                # it for the next execution step of the task. Giambio will also make sure
+                # to re-raise cancellations at every checkpoint until the task lets the
+                # exception propagate into us, because we *really* want the task to be
+                # cancelled
+                task = cancel.task
+                task.cancel_pending = False
+                task.cancelled = True
+                task.status = "cancelled"
+                self.debugger.after_cancel(task)
+                self.tasks.remove(task)
+            else:
+                # If the task ignores our exception, we'll
+                # raise it later again
+                task.cancel_pending = True
+
+    def register_sock(self, sock, evt_type: str):
+        """
+        Registers the given socket inside the
+        selector to perform I/O multiplexing
+
+        :param sock: The socket on which a read or write operation
+            has to be performed
+        :param evt_type: The type of event to perform on the given
+            socket, either "read" or "write"
+        :type evt_type: str
+        """
+
+        self.current_task.status = "io"
+        evt = EVENT_READ if evt_type == "read" else EVENT_WRITE
+        if self.current_task.last_io:
+            # Since most of the times tasks will perform multiple
+            # I/O operations on a given socket, unregistering them
+            # every time isn't a sensible approach. A quick and
+            # easy optimization to address this problem is to
+            # store the last I/O operation that the task performed
+            # together with the resource itself, inside the task
+            # object. If the task wants to perform the same
+            # operation on the same socket again, then this method
+            # returns immediately as the socket is already being
+            # watched by the selector. If the resource is the same,
+            # but the event has changed, then we modify the resource's
+            # associated event. Only if the resource is different from
+            # the last used one this method will register a new socket
+            if self.current_task.last_io == (evt_type, sock):
+                # Socket is already listening for that event!
+                return
+            elif self.current_task.last_io[1] == sock:
+                # If the event to listen for has changed we just modify it
+                self.selector.modify(sock, evt, self.current_task)
+                self.current_task.last_io = (evt_type, sock)
+        elif not self.current_task.last_io or self.current_task.last_io[1] != sock:
+            # The task has either registered a new socket or is doing
+            # I/O for the first time. In both cases, we register a new socket
+            self.current_task.last_io = evt_type, sock
+            try:
+                self.selector.register(sock, evt, self.current_task)
+            except KeyError:
+                # The socket is already registered doing something else, we
+                # modify the socket instead (or maybe not?)
+                self.selector.modify(sock, evt, self.current_task)
+                # TODO: Does this break stuff?
+                # raise ResourceBusy("The given socket is being read/written by another task") from None