import giambio
from debugger import Debugger


async def child(name: int):
    print(f"[child {name}] Child spawned!! Sleeping for {name} seconds")
    await giambio.sleep(name)
    print(f"[child {name}] Had a nice nap!")


async def main():
    start = giambio.clock()
    try:
        async with giambio.with_timeout(12) as pool:
<<<<<<< HEAD
            await pool.spawn(child, 7)  # This will complete
            await giambio.sleep(2)  # This will make the code below wait 2 seconds
=======
            await pool.spawn(child, 7)   # This will complete
            await giambio.sleep(2)       # This will make the code below wait 2 seconds
>>>>>>> ad34be87
            await pool.spawn(child, 15)  # This will not complete
            await child(20)              # Neither will this
            await giambio.sleep(50)      # Nor this
    except giambio.exceptions.TooSlowError:
        print("[main] One or more children have timed out!")
    print(f"[main] Children execution complete in {giambio.clock() - start:.2f} seconds")


if __name__ == "__main__":
    giambio.run(main, debugger=())<|MERGE_RESOLUTION|>--- conflicted
+++ resolved
@@ -12,13 +12,8 @@
     start = giambio.clock()
     try:
         async with giambio.with_timeout(12) as pool:
-<<<<<<< HEAD
-            await pool.spawn(child, 7)  # This will complete
-            await giambio.sleep(2)  # This will make the code below wait 2 seconds
-=======
             await pool.spawn(child, 7)   # This will complete
             await giambio.sleep(2)       # This will make the code below wait 2 seconds
->>>>>>> ad34be87
             await pool.spawn(child, 15)  # This will not complete
             await child(20)              # Neither will this
             await giambio.sleep(50)      # Nor this
